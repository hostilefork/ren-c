REBOL [R3] Language Interpreter and Run-time Environment
Copyright 2012 REBOL Technologies
REBOL is a trademark of REBOL Technologies
Additional code modifications and improvements Copyright 2012 Saphirion
Licensed under the Apache License, Version 2.0
See included LICENSE file for details


Credits for Non-REBOL orginated C files and modules
---------------------------------------------------

Unicode encoding/decoding functions:
Copyright 2001-2004 Unicode, Inc.

MD5: 
This software contains code derived from the RSA Data Security
Inc. MD5 Message-Digest Algorithm, including various
modifications by Spyglass Inc., Carnegie Mellon University, and
Bell Communications Research, Inc (Bellcore).

SHA1:
Copyright 1995-1998 Eric Young (eay@cryptsoft.com)
All rights reserved.

ZLIB general purpose compression library:
Version 1.1.2, March 19th, 1998
Copyright 1995-1998 Jean-loup Gailly and Mark Adler

JPEG decoder:
Copyright 1994-1996, Thomas G. Lane.
This file is part of the Independent JPEG Group's software.

dtoa:
The author of this software is David M. Gay.
<<<<<<< HEAD
Copyright (c) 1991, 2000, 2001 by Lucent Technologies.
=======
Copyright (c) 1991, 2000, 2001 by Lucent Technologies.

bigint:
Copyright (c) 2007, Cameron Rich

AES:
Copyright (c) 2007, Cameron Rich

DH:
Copyright (c) 2013 Richard Smolak

RC4:
Copyright (c) 2007, Cameron Rich

LodePNG:
Copyright (c) 2005-2013 Lode Vandevenne

Anti-Grain Geometry:
Copyright (C) 2002-2005 Maxim Shemanarev
>>>>>>> 3cca4f08
<|MERGE_RESOLUTION|>--- conflicted
+++ resolved
@@ -32,9 +32,6 @@
 
 dtoa:
 The author of this software is David M. Gay.
-<<<<<<< HEAD
-Copyright (c) 1991, 2000, 2001 by Lucent Technologies.
-=======
 Copyright (c) 1991, 2000, 2001 by Lucent Technologies.
 
 bigint:
@@ -53,5 +50,4 @@
 Copyright (c) 2005-2013 Lode Vandevenne
 
 Anti-Grain Geometry:
-Copyright (C) 2002-2005 Maxim Shemanarev
->>>>>>> 3cca4f08
+Copyright (C) 2002-2005 Maxim Shemanarev