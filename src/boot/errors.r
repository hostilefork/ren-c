REBOL [
	System: "REBOL [R3] Language Interpreter and Run-time Environment"
	Title: "Error objects"
	Rights: {
		Copyright 2012 REBOL Technologies
		REBOL is a trademark of REBOL Technologies
	}
	License: {
		Licensed under the Apache License, Version 2.0.
		See: http://www.apache.org/licenses/LICENSE-2.0
	}
	Purpose: {
		Specifies error categories and default error messages.
	}
]

Throw: [
	code: 0
	type: "throw error"
	break:              {no loop to break}
	return:             {return or exit not in function}
	throw:              [{no catch for throw:} :arg1]
	continue:           {no loop to continue}
	halt:               [{halted by user or script}]
	quit:               [{user script quit}]
]

Note: [
	code: 100
	type: "note"
	no-load:            [{cannot load: } :arg1]
	exited:             [{exit occurred}]
	deprecated:         {deprecated function not allowed}
]

Syntax: [
	code: 200
	type: "syntax error"
	invalid:            [{invalid} :arg1 {--} :arg2]
	missing:            [{missing} :arg2 {at} :arg1]
	no-header:          [{script is missing a REBOL header:} :arg1]
	bad-header:         [{script header is not valid:} :arg1]
	bad-checksum:       [{script checksum failed:} :arg1]
	malconstruct:       [{invalid construction spec:} :arg1]
	bad-char:           [{invalid character in:} :arg1]
	needs:              [{this script needs} :arg1 :arg2 {or better to run correctly}]
]

Script: [
	code: 300
	type: "script error"
	no-value:           [:arg1 {has no value}]
	need-value:         [:arg1 {needs a value}]
	not-defined:        [:arg1 {word is not bound to a context}]
	not-in-context:     [:arg1 {is not in the specified context}]

	no-arg:             [:arg1 {is missing its} :arg2 {argument}]
	expect-arg:         [:arg1 {does not allow} :arg3 {for its} :arg2 {argument}]
	expect-val:         [{expected} :arg1 {not} :arg2]
	expect-type:        [:arg1 :arg2 {field must be of type} :arg3]
	cannot-use:         [{cannot use} :arg1 {on} :arg2 {value}]

	invalid-arg:        [{invalid argument:} :arg1]
	invalid-type:       [:arg1 {type is not allowed here}]
	invalid-op:         [{invalid operator:} :arg1]
	no-op-arg:          [:arg1 {operator is missing an argument}]
	invalid-data:       [{data not in correct format:} :arg1]
	not-same-type:      {values must be of the same type}
	not-related:        [{incompatible argument for} :arg1 {of} :arg2]
	bad-func-def:       [{invalid function definition:} :arg1]
	bad-func-arg:       [{function argument} :arg1 {is not valid}] ; can be a number

	no-refine:          [:arg1 {has no refinement called} :arg2]
	bad-refines:        {incompatible or invalid refinements}
	bad-refine:         [{incompatible refinement:} :arg1]
	invalid-path:       [{cannot access} :arg2 {in path} :arg1]
	bad-path-type:      [{path} :arg1 {is not valid for} :arg2 {type}]
	bad-path-set:       [{cannot set} :arg2 {in path} :arg1]
	bad-field-set:      [{cannot set} :arg1 {field to} :arg2 {datatype}]
	dup-vars:           [{duplicate variable specified:} :arg1]

	past-end:           {out of range or past end}
	missing-arg:        {missing a required argument or refinement}
	out-of-range:       [{value out of range:} :arg1]
	too-short:          {content too short (or just whitespace)}
	too-long:           {content too long}
	invalid-chars:      {contains invalid characters}
	invalid-compare:    [{cannot compare} :arg1 {with} :arg2]
	assert-failed:      [{assertion failed for:} :arg1]
	wrong-type:         [{datatype assertion failed for:} :arg1]

	invalid-part:       [{invalid /part count:} :arg1]
	type-limit:         [:arg1 {overflow/underflow}]
	size-limit:         [{maximum limit reached:} :arg1]

	no-return:          {block did not return a value}
	block-lines:        {expected block of lines}
	throw-usage:        {invalid use of a thrown error value}

	locked-word:        [{protected variable - cannot modify:} :arg1]
	protected:          {protected value or series - cannot modify}
	hidden:             {not allowed - would expose or modify hidden values}
	self-protected:     {cannot set/unset self - it is protected}
	bad-bad:            [:arg1 {error:} :arg2]

	bad-make-arg:       [{cannot MAKE/TO} :arg1 {from:} :arg2]
	bad-decode:         {missing or unsupported encoding marker}
;	no-decode:          [{cannot decode} :arg1 {encoding}]
	already-used:       [{alias word is already in use:} :arg1]
	wrong-denom:        [:arg1 {not same denomination as} :arg2]
;   bad-convert:        [{invalid conversion value:} :arg1]
	bad-press:          [{invalid compressed data - problem:} :arg1]
	dialect:            [{incorrect} :arg1 {dialect usage at:} :arg2]
	bad-command:        {invalid command format (extension function)}

	parse-rule:         [{PARSE - invalid rule or usage of rule:} :arg1]
	parse-end:          [{PARSE - unexpected end of rule after:} :arg1]
	parse-variable:     [{PARSE - expected a variable, not:} :arg1]
	parse-command:      [{PARSE - command cannot be used as variable:} :arg1]
	parse-series:       [{PARSE - input must be a series:} :arg1]

<<<<<<< HEAD
=======
	recursive-wait: 	{recursive calls to WAIT}
	bad-library:		{bad library (already closed?)}
>>>>>>> 4b4b0754

;   bad-prompt:         [{Error executing prompt block}]
;   bad-port-action:    [{Cannot use} :arg1 {on this type port}]
;   face-error:         [{Invalid graphics face object}]
;   face-reused:        [{Face object reused (in more than one pane):} :arg1]
]

Math: [
	code: 400
	type: "math error"
	zero-divide:        {attempt to divide by zero}
	overflow:           {math or number overflow}
	positive:           {positive number required}
]

Access: [
	code: 500
	type: "access error"

	cannot-open:        [{cannot open:} :arg1 {reason:} :arg2]
	not-open:           [{port is not open:} :arg1]
	already-open:       [{port is already open:} :arg1]
;   already-closed:     [{port} :arg1 {already closed}]
	no-connect:         [{cannot connect:} :arg1 {reason:} :arg2]
	not-connected:      [{port is not connected:} :arg1]
;   socket-open:        [{error opening socket:} :arg1]
	no-script:          [{script not found:} :arg1]

	no-scheme-name:     [{new scheme must have a name:} :arg1]
	no-scheme:          [{missing port scheme:} :arg1]

	invalid-spec:       [{invalid spec or options:} :arg1]
	invalid-port:       [{invalid port object (invalid field values)}]
	invalid-actor:      [{invalid port actor (must be native or object)}]
	invalid-port-arg:   [{invalid port argument:} arg1]
	no-port-action:     [{this port does not support:} :arg1]
	protocol:           [{protocol error:} :arg1]
	invalid-check:      [{invalid checksum (tampered file):} :arg1] 

	write-error:        [{write failed:} :arg1 {reason:} :arg2]
	read-error:         [{read failed:} :arg1 {reason:} :arg2]
	read-only:          [{read-only - write not allowed:} :arg1]
	no-buffer:          [{port has no data buffer:} :arg1]
	timeout:            [{port action timed out:} :arg1]

	no-create:          [{cannot create:} :arg1]
	no-delete:          [{cannot delete:} :arg1]
	no-rename:          [{cannot rename:} :arg1]
	bad-file-path:      [{bad file path:} :arg1]
	bad-file-mode:      [{bad file mode:} :arg1]
;   protocol:           [{protocol error} :arg1]

    security:           [{security violation:} :arg1 { (refer to SECURE function)}]
    security-level:     [{attempt to lower security to} :arg1]
    security-error:     [{invalid} :arg1 {security policy:} :arg2]

	no-codec:           [{cannot decode or encode (no codec):} :arg1]
	bad-media:          [{bad media data (corrupt image, sound, video)}]
;   would-block:        [{operation on port} :arg1 {would block}]
;   no-action:          [{this type of port does not support the} :arg1 {action}]
;   serial-timeout:     {serial port timeout}
	no-extension:       [{cannot open extension:} :arg1]
	bad-extension:      [{invalid extension format:} :arg1]
	extension-init:     [{extension cannot be initialized (check version):} :arg1]

	call-fail:          [{external process failed:} :arg1]

]

Command: [
	code: 600
	type: "command error"
;   fmt-too-short:      {Format string is too short}
;   fmt-no-struct-size: [{Missing size spec for struct at arg#} :arg1]
;   fmt-no-struct-align: [{Missing align spec for struct at arg#} :arg1]
;   fmt-bad-word:       [{Bad word in format string at arg#} :arg1]
;   fmt-type-mismatch:  [{Type mismatch in format string at arg#} :arg1]
;   fmt-size-mismatch:  [{Size mismatch in format string at arg#} :arg1]
;   dll-arg-count:      {Number of arguments exceeds 25}
;   empty-command:      {Command is empty}
;   db-not-open:        {Database is not open}
;   db-too-many:        {Too many open databases}
;   cant-free:          [{Cannot free} :arg1]
;   nothing-to-free:    {Nothing to free}
;   ssl-error:          [{SSL Error: } :arg1]
]

resv700: [
	code: 700
	type: "reserved"
]

User: [
	code: 800
	type: "user error"
	message: [:arg1]
]

Internal: [
	code: 900
	type: "internal error"
	bad-path:           [{bad path:} arg1]
	not-here:           [arg1 {not supported on your system}]
	no-memory:          {not enough memory}
	stack-overflow:     {stack overflow}
	globals-full:       {no more global variable space}
	max-natives:        {too many natives}
	bad-series:         {invalid series}
	limit-hit:          [{internal limit reached:} :arg1]
	bad-sys-func:       [{invalid or missing system function:} :arg1]
	feature-na:         {feature not available}
	not-done:           {reserved for future use (or not yet implemented)}
	invalid-error:      {error object or fields were not valid}
]<|MERGE_RESOLUTION|>--- conflicted
+++ resolved
@@ -119,11 +119,7 @@
 	parse-command:      [{PARSE - command cannot be used as variable:} :arg1]
 	parse-series:       [{PARSE - input must be a series:} :arg1]
 
-<<<<<<< HEAD
-=======
-	recursive-wait: 	{recursive calls to WAIT}
 	bad-library:		{bad library (already closed?)}
->>>>>>> 4b4b0754
 
 ;   bad-prompt:         [{Error executing prompt block}]
 ;   bad-port-action:    [{Cannot use} :arg1 {on this type port}]
